--- conflicted
+++ resolved
@@ -136,11 +136,7 @@
     "  import mlagents\n",
     "  print(\"ml-agents already installed\")\n",
     "except ImportError:\n",
-<<<<<<< HEAD
-    "  !python -m pip install -q mlagents==0.29.0\n",
-=======
     "  !python -m pip install -q mlagents==0.30.0\n",
->>>>>>> 28ec36a7
     "  print(\"Installed ml-agents\")"
    ],
    "execution_count": null,
