# Changelog

All notable changes to this package will be documented in this file.

The format is based on [Keep a Changelog](http://keepachangelog.com/en/1.0.0/)
and this project adheres to
[Semantic Versioning](http://semver.org/spec/v2.0.0.html).

## [1.9.0-preview] - 2021-03-17
### Major Changes
#### com.unity.ml-agents (C#)
- The `BufferSensor` and `BufferSensorComponent` have been added. They allow the Agent to observe variable number of entities. For an example, see the [Sorter environment](https://github.com/Unity-Technologies/ml-agents/blob/release_15_docs/docs/Learning-Environment-Examples.md#sorter). (#4909)
- The `SimpleMultiAgentGroup` class and `IMultiAgentGroup` interface have been added. These allow Agents to be given rewards and
  end episodes in groups. For examples, see the [Cooperative Push Block](https://github.com/Unity-Technologies/ml-agents/blob/release_15_docs/docs/Learning-Environment-Examples.md#cooperative-push-block), [Dungeon Escape](https://github.com/Unity-Technologies/ml-agents/blob/release_15_docs/docs/Learning-Environment-Examples.md#dungeon-escape) and [Soccer](https://github.com/Unity-Technologies/ml-agents/blob/release_15_docs/docs/Learning-Environment-Examples.md#soccer-twos) environments. (#4923)
#### ml-agents / ml-agents-envs / gym-unity (Python)
- The MA-POCA trainer has been added. This is a new trainer that enables Agents to learn how to work together in groups. Configure
  `poca` as the trainer in the configuration YAML after instantiating a `SimpleMultiAgentGroup` to use this feature. (#5005)

### Minor Changes
#### com.unity.ml-agents / com.unity.ml-agents.extensions (C#)
- Updated com.unity.barracuda to 1.3.2-preview. (#5084)
<<<<<<< HEAD
=======
- Make com.unity.modules.unityanalytics an optional dependency. (#5109)
>>>>>>> 52208e6d
- Added 3D Ball to the `com.unity.ml-agents` samples. (#5077)
#### ml-agents / ml-agents-envs / gym-unity (Python)
- The `encoding_size` setting for RewardSignals has been deprecated. Please use `network_settings` instead. (#4982)
- Sensor names are now passed through to `ObservationSpec.name`. (#5036)

### Bug Fixes
#### com.unity.ml-agents / com.unity.ml-agents.extensions (C#)
#### ml-agents / ml-agents-envs / gym-unity (Python)
- An issue that caused `GAIL` to fail for environments where agents can terminate episodes by self-sacrifice has been fixed. (#4971)
- Made the error message when observations of different shapes are sent to the trainer clearer. (#5030)
- An issue that prevented curriculums from incrementing with self-play has been fixed. (#5098)

## [1.8.1-preview] - 2021-03-08
### Minor Changes
#### ml-agents / ml-agents-envs / gym-unity (Python)
- The `cattrs` version dependency was updated to allow `>=1.1.0` on Python 3.8 or higher. (#4821)

### Bug Fixes
#### com.unity.ml-agents / com.unity.ml-agents.extensions (C#)
- Fix an issue where queuing InputEvents overwrote data from previous events in the same frame. (#5034)

## [1.8.0-preview] - 2021-02-17
### Major Changes
#### com.unity.ml-agents (C#)
#### ml-agents / ml-agents-envs / gym-unity (Python)
- TensorFlow trainers have been removed, please use the Torch trainers instead. (#4707)
- A plugin system for `mlagents-learn` has been added. You can now define custom
  `StatsWriter` implementations and register them to be called during training.
  More types of plugins will be added in the future. (#4788)

### Minor Changes
#### com.unity.ml-agents / com.unity.ml-agents.extensions (C#)
- The `ActionSpec` constructor is now public. Previously, it was not possible to create an
  ActionSpec with both continuous and discrete actions from code. (#4896)
- `StatAggregationMethod.Sum` can now be passed to `StatsRecorder.Add()`. This
  will result in the values being summed (instead of averaged) when written to
  TensorBoard. Thanks to @brccabral for the contribution! (#4816)
- The upper limit for the time scale (by setting the `--time-scale` paramater in mlagents-learn) was
  removed when training with a player. The Editor still requires it to be clamped to 100. (#4867)
- Added the IHeuristicProvider interface to allow IActuators as well as Agent implement the Heuristic function to generate actions.
  Updated the Basic example and the Match3 Example to use Actuators.
  Changed the namespace and file names of classes in com.unity.ml-agents.extensions. (#4849)
- Added `VectorSensor.AddObservation(IList<float>)`. `VectorSensor.AddObservation(IEnumerable<float>)`
  is deprecated. The `IList` version is recommended, as it does not generate any
  additional memory allocations. (#4887)
- Added `ObservationWriter.AddList()` and deprecated `ObservationWriter.AddRange()`.
  `AddList()` is recommended, as it does not generate any additional memory allocations. (#4887)
- The Barracuda dependency was upgraded to 1.3.0. (#4898)
- Added `ActuatorComponent.CreateActuators`, and deprecate `ActuatorComponent.CreateActuator`.  The
  default implementation will wrap `ActuatorComponent.CreateActuator` in an array and return that. (#4899)
- `InferenceDevice.Burst` was added, indicating that Agent's model will be run using Barracuda's Burst backend.
  This is the default for new Agents, but existing ones that use `InferenceDevice.CPU` should update to
  `InferenceDevice.Burst`. (#4925)
- Add an InputActuatorComponent to allow the generation of Agent action spaces from an InputActionAsset.
  Projects wanting to use this feature will need to add the
  [Input System Package](https://docs.unity3d.com/Packages/com.unity.inputsystem@1.1/manual/index.html)
  at version 1.1.0-preview.3 or later. (#4881)

#### ml-agents / ml-agents-envs / gym-unity (Python)
- Tensorboard now logs the Environment Reward as both a scalar and a histogram. (#4878)
- Added a `--torch-device` commandline option to `mlagents-learn`, which sets the default
  [`torch.device`](https://pytorch.org/docs/stable/tensor_attributes.html#torch.torch.device) used for training. (#4888)
- The `--cpu` commandline option had no effect and was removed. Use `--torch-device=cpu` to force CPU training. (#4888)
- The `mlagents_env` API has changed, `BehaviorSpec` now has a `observation_specs` property containing a list of `ObservationSpec`. For more information on `ObservationSpec` see [here](https://github.com/Unity-Technologies/ml-agents/blob/main/docs/Python-API.md#behaviorspec). (#4763, #4825)

### Bug Fixes
#### com.unity.ml-agents (C#)
- Fix a compile warning about using an obsolete enum in `GrpcExtensions.cs`. (#4812)
- CameraSensor now logs an error if the GraphicsDevice is null. (#4880)
- Removed unnecessary memory allocations in `ActuatorManager.UpdateActionArray()` (#4877)
- Removed unnecessary memory allocations in `SensorShapeValidator.ValidateSensors()` (#4879)
- Removed unnecessary memory allocations in `SideChannelManager.GetSideChannelMessage()` (#4886)
- Removed several memory allocations that happened during inference. On a test scene, this
  reduced the amount of memory allocated by approximately 25%. (#4887)
- Removed several memory allocations that happened during inference with discrete actions. (#4922)
- Properly catch permission errors when writing timer files. (#4921)
- Unexpected exceptions during training initialization and shutdown are now logged. If you see
  "noisy" logs, please let us know! (#4930, #4935)

#### ml-agents / ml-agents-envs / gym-unity (Python)
- Fixed a bug that would cause an exception when `RunOptions` was deserialized via `pickle`. (#4842)
- Fixed a bug that can cause a crash if a behavior can appear during training in multi-environment training. (#4872)
- Fixed the computation of entropy for continuous actions. (#4869)
- Fixed a bug that would cause `UnityEnvironment` to wait the full timeout
  period and report a misleading error message if the executable crashed
  without closing the connection. It now periodically checks the process status
  while waiting for a connection, and raises a better error message if it crashes. (#4880)
- Passing a `-logfile` option in the `--env-args` option to `mlagents-learn` is
  no longer overwritten. (#4880)
- The `load_weights` function was being called unnecessarily often in the Ghost Trainer leading to training slowdowns. (#4934)


## [1.7.2-preview] - 2020-12-22
### Bug Fixes
#### com.unity.ml-agents (C#)
- Add analytics package dependency to the package manifest. (#4794)
#### ml-agents / ml-agents-envs / gym-unity (Python)
- Fixed the docker build process. (#4791)


## [1.7.0-preview] - 2020-12-21
### Major Changes
#### com.unity.ml-agents (C#)
#### ml-agents / ml-agents-envs / gym-unity (Python)
- PyTorch trainers now support training agents with both continuous and discrete action spaces. (#4702)
The `.onnx` models generated by the trainers of this release are incompatible with versions of Barracuda before `1.2.1-preview`. If you upgrade the trainers, you must upgrade the version of the Barracuda package as well (which can be done by upgrading the `com.unity.ml-agents` package).
### Minor Changes
#### com.unity.ml-agents / com.unity.ml-agents.extensions (C#)
- Agents with both continuous and discrete actions are now supported. You can specify
both continuous and discrete action sizes in Behavior Parameters. (#4702, #4718)
- In order to improve the developer experience for Unity ML-Agents Toolkit, we have added in-editor analytics.
Please refer to "Information that is passively collected by Unity" in the
[Unity Privacy Policy](https://unity3d.com/legal/privacy-policy). (#4677)
- The FoodCollector example environment now uses continuous actions for moving and
discrete actions for shooting. (#4746)
#### ml-agents / ml-agents-envs / gym-unity (Python)
- `ActionSpec.validate_action()` now enforces that `UnityEnvironment.set_action_for_agent()` receives a 1D `np.array`. (#4691)

### Bug Fixes
#### com.unity.ml-agents (C#)
- Removed noisy warnings about API minor version mismatches in both the C# and python code. (#4688)
#### ml-agents / ml-agents-envs / gym-unity (Python)


## [1.6.0-preview] - 2020-11-18
### Major Changes
#### com.unity.ml-agents (C#)
#### ml-agents / ml-agents-envs / gym-unity (Python)
 - PyTorch trainers are now the default. See the
 [installation docs](https://github.com/Unity-Technologies/ml-agents/blob/main/docs/Installation.md) for
 more information on installing PyTorch. For the time being, TensorFlow is still available;
 you can use the TensorFlow backend by adding `--tensorflow` to the CLI, or
 adding `framework: tensorflow` in the configuration YAML. (#4517)

### Minor Changes
#### com.unity.ml-agents / com.unity.ml-agents.extensions (C#)
- The Barracuda dependency was upgraded to 1.1.2 (#4571)
- Utilities were added to `com.unity.ml-agents.extensions` to make it easier to
integrate with match-3 games. See the [readme](https://github.com/Unity-Technologies/ml-agents/blob/main/com.unity.ml-agents.extensions/Documentation~/Match3.md)
for more details. (#4515)
#### ml-agents / ml-agents-envs / gym-unity (Python)
- The `action_probs` node is no longer listed as an output in TensorFlow models (#4613).

### Bug Fixes
#### com.unity.ml-agents (C#)
- `Agent.CollectObservations()` and `Agent.EndEpisode()` will now throw an exception
if they are called recursively (for example, if they call `Agent.EndEpisode()`).
Previously, this would result in an infinite loop and cause the editor to hang. (#4573)
#### ml-agents / ml-agents-envs / gym-unity (Python)
- Fixed an issue where runs could not be resumed when using TensorFlow and Ghost Training. (#4593)
- Change the tensor type of step count from int32 to int64 to address the overflow issue when step
goes larger than 2^31. Previous Tensorflow checkpoints will become incompatible and cannot be loaded. (#4607)
- Remove extra period after "Training" in console log. (#4674)


## [1.5.0-preview] - 2020-10-14
### Major Changes
#### com.unity.ml-agents (C#)
#### ml-agents / ml-agents-envs / gym-unity (Python)
 - Added the Random Network Distillation (RND) intrinsic reward signal to the Pytorch
 trainers. To use RND, add a `rnd` section to the `reward_signals` section of your
 yaml configuration file. [More information here](https://github.com/Unity-Technologies/ml-agents/blob/main/docs/Training-Configuration-File.md#rnd-intrinsic-reward) (#4473)
### Minor Changes
#### com.unity.ml-agents (C#)
 - Stacking for compressed observations is now supported. An additional setting
 option `Observation Stacks` is added in editor to sensor components that support
 compressed observations. A new class `ISparseChannelSensor` with an
 additional method `GetCompressedChannelMapping()`is added to generate a mapping
 of the channels in compressed data to the actual channel after decompression,
 for the python side to decompress correctly. (#4476)
 - Added a new visual 3DBall environment. (#4513)
#### ml-agents / ml-agents-envs / gym-unity (Python)
 - The Communication API was changed to 1.2.0 to indicate support for stacked
 compressed observation. A new entry `compressed_channel_mapping` is added to the
 proto to handle decompression correctly. Newer versions of the package that wish to
 make use of this will also need a compatible version of the Python trainers. (#4476)
 - In the `VisualFoodCollector` scene, a vector flag representing the frozen state of
 the agent is added to the input observations in addition to the original first-person
 camera frame. The scene is able to train with the provided default config file. (#4511)
 - Added conversion to string for sampler classes to increase the verbosity of
 the curriculum lesson changes. The lesson updates would now output the sampler
 stats in addition to the lesson and parameter name to the console.  (#4484)
 - Localized documentation in Russian is added. Thanks to @SergeyMatrosov for
 the contribution. (#4529)
### Bug Fixes
#### com.unity.ml-agents (C#)
 - Fixed a bug where accessing the Academy outside of play mode would cause the
 Academy to get stepped multiple times when in play mode. (#4532)
#### ml-agents / ml-agents-envs / gym-unity (Python)


## [1.4.0-preview] - 2020-09-16
### Major Changes
#### com.unity.ml-agents (C#)
#### ml-agents / ml-agents-envs / gym-unity (Python)

### Minor Changes
#### com.unity.ml-agents (C#)
- The `IActuator` interface and `ActuatorComponent` abstract class were added.
These are analogous to `ISensor` and `SensorComponent`, but for applying actions
for an Agent. They allow you to control the action space more programmatically
than defining the actions in the Agent's Behavior Parameters. See
[BasicActuatorComponent.cs](https://github.com/Unity-Technologies/ml-agents/blob/release_7_docs/Project/Assets/ML-Agents/Examples/Basic/Scripts/BasicActuatorComponent.cs)
 for an example of how to use them. (#4297, #4315)
- Update Barracuda to 1.1.1-preview (#4482)
- Enabled C# formatting using `dotnet-format`. (#4362)
- GridSensor was added to the `com.unity.ml-agents.extensions` package. Thank you
to Jaden Travnik from Eidos Montreal for the contribution! (#4399)
- Added `Agent.EpisodeInterrupted()`, which can be used to reset the agent when
it has reached a user-determined maximum number of steps. This behaves similarly
to `Agent.EndEpsiode()` but has a slightly different effect on training (#4453).
#### ml-agents / ml-agents-envs / gym-unity (Python)
- Experimental PyTorch support has been added. Use `--torch` when running `mlagents-learn`, or add
`framework: pytorch` to your trainer configuration (under the behavior name) to enable it.
Note that PyTorch 1.6.0 or greater should be installed to use this feature; see
[the PyTorch website](https://pytorch.org/) for installation instructions and
[the relevant ML-Agents docs](https://github.com/Unity-Technologies/ml-agents/blob/release_7_docs/docs/Training-ML-Agents.md#using-pytorch-experimental) for usage. (#4335)
- The minimum supported version of TensorFlow was increased to 1.14.0. (#4411)
- Compressed visual observations with >3 channels are now supported. In
`ISensor.GetCompressedObservation()`, this can be done by writing 3 channels at a
time to a PNG and concatenating the resulting bytes. (#4399)
- The Communication API was changed to 1.1.0 to indicate support for concatenated PNGs
(see above). Newer versions of the package that wish to make use of this will also need
a compatible version of the trainer. (#4462)
- A CNN (`vis_encode_type: match3`) for smaller grids, e.g. board games, has been added.
(#4434)
- You can now again specify a default configuration for your behaviors. Specify `default_settings` in
your trainer configuration to do so. (#4448)
- Improved the executable detection logic for environments on Windows. (#4485)

### Bug Fixes
#### com.unity.ml-agents (C#)
- Previously, `com.unity.ml-agents` was not declaring built-in packages as
dependencies in its package.json. The relevant dependencies are now listed. (#4384)
- Agents no longer try to send observations when they become disabled if the
Academy has been shut down. (#4489)
#### ml-agents / ml-agents-envs / gym-unity (Python)
- Fixed the sample code in the custom SideChannel example. (#4466)
- A bug in the observation normalizer that would cause rewards to decrease
when using `--resume` was fixed. (#4463)
- Fixed a bug in exporting Pytorch models when using multiple discrete actions. (#4491)

## [1.3.0-preview] - 2020-08-12

### Major Changes
#### com.unity.ml-agents (C#)
#### ml-agents / ml-agents-envs / gym-unity (Python)
- The minimum supported Python version for ml-agents-envs was changed to 3.6.1. (#4244)
- The interaction between EnvManager and TrainerController was changed; EnvManager.advance() was split into to stages,
and TrainerController now uses the results from the first stage to handle new behavior names. This change speeds up
Python training by approximately 5-10%. (#4259)

### Minor Changes
#### com.unity.ml-agents (C#)
- StatsSideChannel now stores multiple values per key. This means that multiple
calls to `StatsRecorder.Add()` with the same key in the same step will no
longer overwrite each other. (#4236)
#### ml-agents / ml-agents-envs / gym-unity (Python)
- The versions of `numpy` supported by ml-agents-envs were changed to disallow 1.19.0 or later. This was done to reflect
a similar change in TensorFlow's requirements. (#4274)
- Model checkpoints are now also saved as .nn files during training. (#4127)
- Model checkpoint info is saved in TrainingStatus.json after training is concluded (#4127)
- CSV statistics writer was removed (#4300).

### Bug Fixes
#### com.unity.ml-agents (C#)
- Academy.EnvironmentStep() will now throw an exception if it is called
recursively (for example, by an Agent's CollectObservations method).
Previously, this would result in an infinite loop and cause the editor to hang.
(#4226)
#### ml-agents / ml-agents-envs / gym-unity (Python)
- The algorithm used to normalize observations was introducing NaNs if the initial observations were too large
due to incorrect initialization. The initialization was fixed and is now the observation means from the
first trajectory processed. (#4299)

## [1.2.0-preview] - 2020-07-15

### Major Changes
#### ml-agents / ml-agents-envs / gym-unity (Python)
- The Parameter Randomization feature has been refactored to enable sampling of new parameters per episode to improve robustness. The
  `resampling-interval` parameter has been removed and the config structure updated. More information [here](https://github.com/Unity-Technologies/ml-agents/blob/main/docs/Training-ML-Agents.md). (#4065)
- The Parameter Randomization feature has been merged with the Curriculum feature. It is now possible to specify a sampler
in the lesson of a Curriculum. Curriculum has been refactored and is now specified at the level of the parameter, not the
behavior. More information
[here](https://github.com/Unity-Technologies/ml-agents/blob/main/docs/Training-ML-Agents.md).(#4160)

### Minor Changes
#### com.unity.ml-agents (C#)
- `SideChannelsManager` was renamed to `SideChannelManager`. The old name is still supported, but deprecated. (#4137)
- `RayPerceptionSensor.Perceive()` now additionally store the GameObject that was hit by the ray. (#4111)
- The Barracuda dependency was upgraded to 1.0.1 (#4188)
#### ml-agents / ml-agents-envs / gym-unity (Python)
- Added new Google Colab notebooks to show how to use `UnityEnvironment'. (#4117)

### Bug Fixes
#### com.unity.ml-agents (C#)
- Fixed an issue where RayPerceptionSensor would raise an exception when the
list of tags was empty, or a tag in the list was invalid (unknown, null, or
empty string). (#4155)

#### ml-agents / ml-agents-envs / gym-unity (Python)
- Fixed an error when setting `initialize_from` in the trainer confiiguration YAML to
`null`. (#4175)
- Fixed issue with FoodCollector, Soccer, and WallJump when playing with keyboard. (#4147, #4174)
- Fixed a crash in StatsReporter when using threaded trainers with very frequent summary writes
(#4201)
- `mlagents-learn` will now raise an error immediately if `--num-envs` is greater than 1 without setting the `--env`
argument. (#4203)

## [1.1.0-preview] - 2020-06-10
### Major Changes
#### com.unity.ml-agents (C#)
#### ml-agents / ml-agents-envs / gym-unity (Python)
- Added new Walker environments. Improved ragdoll stability/performance. (#4037)
- `max_step` in the `TerminalStep` and `TerminalSteps` objects was renamed `interrupted`.
- `beta` and `epsilon` in `PPO` are no longer decayed by default but follow the same schedule as learning rate. (#3940)
- `get_behavior_names()` and `get_behavior_spec()` on UnityEnvironment were replaced by the `behavior_specs` property. (#3946)
- The first version of the Unity Environment Registry (Experimental) has been released. More information [here](https://github.com/Unity-Technologies/ml-agents/blob/release_5_docs/docs/Unity-Environment-Registry.md)(#3967)
- `use_visual` and `allow_multiple_visual_obs` in the `UnityToGymWrapper` constructor
were replaced by `allow_multiple_obs` which allows one or more visual observations and
vector observations to be used simultaneously. (#3981) Thank you @shakenes !
- Curriculum and Parameter Randomization configurations have been merged
  into the main training configuration file. Note that this means training
  configuration files are now environment-specific. (#3791)
- The format for trainer configuration has changed, and the "default" behavior has been deprecated.
  See the [Migration Guide](https://github.com/Unity-Technologies/ml-agents/blob/release_5_docs/docs/Migrating.md) for more details. (#3936)
- Training artifacts (trained models, summaries) are now found in the `results/`
  directory. (#3829)
- When using Curriculum, the current lesson will resume if training is quit and resumed. As such,
  the `--lesson` CLI option has been removed. (#4025)
### Minor Changes
#### com.unity.ml-agents (C#)
- `ObservableAttribute` was added. Adding the attribute to fields or properties on an Agent will allow it to generate
  observations via reflection. (#3925, #4006)
#### ml-agents / ml-agents-envs / gym-unity (Python)
- Unity Player logs are now written out to the results directory. (#3877)
- Run configuration YAML files are written out to the results directory at the end of the run. (#3815)
- The `--save-freq` CLI option has been removed, and replaced by a `checkpoint_interval` option in the trainer configuration YAML. (#4034)
- When trying to load/resume from a checkpoint created with an earlier verison of ML-Agents,
  a warning will be thrown. (#4035)
### Bug Fixes
- Fixed an issue where SAC would perform too many model updates when resuming from a
  checkpoint, and too few when using `buffer_init_steps`. (#4038)
- Fixed a bug in the onnx export that would cause constants needed for inference to not be visible to some versions of
  the Barracuda importer. (#4073)
#### com.unity.ml-agents (C#)
#### ml-agents / ml-agents-envs / gym-unity (Python)


## [1.0.2-preview] - 2020-05-20
### Bug Fixes
#### com.unity.ml-agents (C#)
- Fix missing .meta file


## [1.0.1-preview] - 2020-05-19
### Bug Fixes
#### com.unity.ml-agents (C#)
- A bug that would cause the editor to go into a loop when a prefab was selected was fixed. (#3949)
- BrainParameters.ToProto() no longer throws an exception if none of the fields have been set. (#3930)
- The Barracuda dependency was upgraded to 0.7.1-preview. (#3977)
#### ml-agents / ml-agents-envs / gym-unity (Python)
- An issue was fixed where using `--initialize-from` would resume from the past step count. (#3962)
- The gym wrapper error for the wrong number of agents now fires more consistently, and more details
  were added to the error message when the input dimension is wrong. (#3963)


## [1.0.0-preview] - 2020-04-30
### Major Changes
#### com.unity.ml-agents (C#)

- The `MLAgents` C# namespace was renamed to `Unity.MLAgents`, and other nested
  namespaces were similarly renamed. (#3843)
- The offset logic was removed from DecisionRequester. (#3716)
- The signature of `Agent.Heuristic()` was changed to take a float array as a
  parameter, instead of returning the array. This was done to prevent a common
  source of error where users would return arrays of the wrong size. (#3765)
- The communication API version has been bumped up to 1.0.0 and will use
  [Semantic Versioning](https://semver.org/) to do compatibility checks for
  communication between Unity and the Python process. (#3760)
- The obsolete `Agent` methods `GiveModel`, `Done`, `InitializeAgent`,
  `AgentAction` and `AgentReset` have been removed. (#3770)
- The SideChannel API has changed:
  - Introduced the `SideChannelManager` to register, unregister and access side
    channels. (#3807)
  - `Academy.FloatProperties` was replaced by `Academy.EnvironmentParameters`.
    See the [Migration Guide](https://github.com/Unity-Technologies/ml-agents/blob/release_1_docs/docs/Migrating.md)
    for more details on upgrading. (#3807)
  - `SideChannel.OnMessageReceived` is now a protected method (was public)
  - SideChannel IncomingMessages methods now take an optional default argument,
    which is used when trying to read more data than the message contains. (#3751)
  - Added a feature to allow sending stats from C# environments to TensorBoard
    (and other python StatsWriters). To do this from your code, use
    `Academy.Instance.StatsRecorder.Add(key, value)`. (#3660)
- `CameraSensorComponent.m_Grayscale` and
  `RenderTextureSensorComponent.m_Grayscale` were changed from `public` to
  `private`. These can still be accessed via their corresponding properties.
  (#3808)
- Public fields and properties on several classes were renamed to follow Unity's
  C# style conventions. All public fields and properties now use "PascalCase"
  instead of "camelCase"; for example, `Agent.maxStep` was renamed to
  `Agent.MaxStep`. For a full list of changes, see the pull request. (#3828)
- `WriteAdapter` was renamed to `ObservationWriter`. If you have a custom
  `ISensor` implementation, you will need to change the signature of its
  `Write()` method. (#3834)
- The Barracuda dependency was upgraded to 0.7.0-preview (which has breaking
  namespace and assembly name changes). (#3875)

#### ml-agents / ml-agents-envs / gym-unity (Python)

- The `--load` and `--train` command-line flags have been deprecated. Training
  now happens by default, and use `--resume` to resume training instead of
  `--load`. (#3705)
- The Jupyter notebooks have been removed from the repository. (#3704)
- The multi-agent gym option was removed from the gym wrapper. For multi-agent
  scenarios, use the [Low Level Python API](https://github.com/Unity-Technologies/ml-agents/blob/release_1_docs/docs/Python-API.md). (#3681)
- The low level Python API has changed. You can look at the document
  [Low Level Python API](https://github.com/Unity-Technologies/ml-agents/blob/release_1_docs/docs/Python-API.md)
  documentation for more information. If you use `mlagents-learn` for training, this should be a
  transparent change. (#3681)
- Added ability to start training (initialize model weights) from a previous run
  ID. (#3710)
- The GhostTrainer has been extended to support asymmetric games and the
  asymmetric example environment Strikers Vs. Goalie has been added. (#3653)
- The `UnityEnv` class from the `gym-unity` package was renamed
  `UnityToGymWrapper` and no longer creates the `UnityEnvironment`. Instead, the
  `UnityEnvironment` must be passed as input to the constructor of
  `UnityToGymWrapper` (#3812)

### Minor Changes

#### com.unity.ml-agents (C#)

- Added new 3-joint Worm ragdoll environment. (#3798)
- `StackingSensor` was changed from `internal` visibility to `public`. (#3701)
- The internal event `Academy.AgentSetStatus` was renamed to
  `Academy.AgentPreStep` and made public. (#3716)
- Academy.InferenceSeed property was added. This is used to initialize the
  random number generator in ModelRunner, and is incremented for each
  ModelRunner. (#3823)
- `Agent.GetObservations()` was added, which returns a read-only view of the
  observations added in `CollectObservations()`. (#3825)
- `UnityRLCapabilities` was added to help inform users when RL features are
  mismatched between C# and Python packages. (#3831)

#### ml-agents / ml-agents-envs / gym-unity (Python)

- Format of console output has changed slightly and now matches the name of the
  model/summary directory. (#3630, #3616)
- Renamed 'Generalization' feature to 'Environment Parameter Randomization'.
  (#3646)
- Timer files now contain a dictionary of metadata, including things like the
  package version numbers. (#3758)
- The way that UnityEnvironment decides the port was changed. If no port is
  specified, the behavior will depend on the `file_name` parameter. If it is
  `None`, 5004 (the editor port) will be used; otherwise 5005 (the base
  environment port) will be used. (#3673)
- Running `mlagents-learn` with the same `--run-id` twice will no longer
  overwrite the existing files. (#3705)
- Model updates can now happen asynchronously with environment steps for better
  performance. (#3690)
- `num_updates` and `train_interval` for SAC were replaced with
  `steps_per_update`. (#3690)
- The maximum compatible version of tensorflow was changed to allow tensorflow
  2.1 and 2.2. This will allow use with python 3.8 using tensorflow 2.2.0rc3.
  (#3830)
- `mlagents-learn` will no longer set the width and height of the executable
  window to 84x84 when no width nor height arguments are given. (#3867)

### Bug Fixes

#### com.unity.ml-agents (C#)

- Fixed a display bug when viewing Demonstration files in the inspector. The
  shapes of the observations in the file now display correctly. (#3771)

#### ml-agents / ml-agents-envs / gym-unity (Python)

- Fixed an issue where exceptions from environments provided a return code of 0.
  (#3680)
- Self-Play team changes will now trigger a full environment reset. This
  prevents trajectories in progress during a team change from getting into the
  buffer. (#3870)

## [0.15.1-preview] - 2020-03-30

### Bug Fixes

- Raise the wall in CrawlerStatic scene to prevent Agent from falling off.
  (#3650)
- Fixed an issue where specifying `vis_encode_type` was required only for SAC.
  (#3677)
- Fixed the reported entropy values for continuous actions (#3684)
- Fixed an issue where switching models using `SetModel()` during training would
  use an excessive amount of memory. (#3664)
- Environment subprocesses now close immediately on timeout or wrong API
  version. (#3679)
- Fixed an issue in the gym wrapper that would raise an exception if an Agent
  called EndEpisode multiple times in the same step. (#3700)
- Fixed an issue where logging output was not visible; logging levels are now
  set consistently. (#3703)

## [0.15.0-preview] - 2020-03-18

### Major Changes

- `Agent.CollectObservations` now takes a VectorSensor argument. (#3352, #3389)
- Added `Agent.CollectDiscreteActionMasks` virtual method with a
  `DiscreteActionMasker` argument to specify which discrete actions are
  unavailable to the Agent. (#3525)
- Beta support for ONNX export was added. If the `tf2onnx` python package is
  installed, models will be saved to `.onnx` as well as `.nn` format. Note that
  Barracuda 0.6.0 or later is required to import the `.onnx` files properly
- Multi-GPU training and the `--multi-gpu` option has been removed temporarily.
  (#3345)
- All Sensor related code has been moved to the namespace `MLAgents.Sensors`.
- All SideChannel related code has been moved to the namespace
  `MLAgents.SideChannels`.
- `BrainParameters` and `SpaceType` have been removed from the public API
- `BehaviorParameters` have been removed from the public API.
- The following methods in the `Agent` class have been deprecated and will be
  removed in a later release:
  - `InitializeAgent()` was renamed to `Initialize()`
  - `AgentAction()` was renamed to `OnActionReceived()`
  - `AgentReset()` was renamed to `OnEpisodeBegin()`
  - `Done()` was renamed to `EndEpisode()`
  - `GiveModel()` was renamed to `SetModel()`

### Minor Changes

- Monitor.cs was moved to Examples. (#3372)
- Automatic stepping for Academy is now controlled from the
  AutomaticSteppingEnabled property. (#3376)
- The GetEpisodeCount, GetStepCount, GetTotalStepCount and methods of Academy
  were changed to EpisodeCount, StepCount, TotalStepCount properties
  respectively. (#3376)
- Several classes were changed from public to internal visibility. (#3390)
- Academy.RegisterSideChannel and UnregisterSideChannel methods were added.
  (#3391)
- A tutorial on adding custom SideChannels was added (#3391)
- The stepping logic for the Agent and the Academy has been simplified (#3448)
- Update Barracuda to 0.6.1-preview

* The interface for `RayPerceptionSensor.PerceiveStatic()` was changed to take
  an input class and write to an output class, and the method was renamed to
  `Perceive()`.

- The checkpoint file suffix was changed from `.cptk` to `.ckpt` (#3470)
- The command-line argument used to determine the port that an environment will
  listen on was changed from `--port` to `--mlagents-port`.
- `DemonstrationRecorder` can now record observations outside of the editor.
- `DemonstrationRecorder` now has an optional path for the demonstrations. This
  will default to `Application.dataPath` if not set.
- `DemonstrationStore` was changed to accept a `Stream` for its constructor, and
  was renamed to `DemonstrationWriter`
- The method `GetStepCount()` on the Agent class has been replaced with the
  property getter `StepCount`
- `RayPerceptionSensorComponent` and related classes now display the debug
  gizmos whenever the Agent is selected (not just Play mode).
- Most fields on `RayPerceptionSensorComponent` can now be changed while the
  editor is in Play mode. The exceptions to this are fields that affect the
  number of observations.
- Most fields on `CameraSensorComponent` and `RenderTextureSensorComponent` were
  changed to private and replaced by properties with the same name.
- Unused static methods from the `Utilities` class (ShiftLeft, ReplaceRange,
  AddRangeNoAlloc, and GetSensorFloatObservationSize) were removed.
- The `Agent` class is no longer abstract.
- SensorBase was moved out of the package and into the Examples directory.
- `AgentInfo.actionMasks` has been renamed to `AgentInfo.discreteActionMasks`.
- `DecisionRequester` has been made internal (you can still use the
  DecisionRequesterComponent from the inspector). `RepeatAction` was renamed
  `TakeActionsBetweenDecisions` for clarity. (#3555)
- The `IFloatProperties` interface has been removed.
- Fix #3579.
- Improved inference performance for models with multiple action branches.
  (#3598)
- Fixed an issue when using GAIL with less than `batch_size` number of
  demonstrations. (#3591)
- The interfaces to the `SideChannel` classes (on C# and python) have changed to
  use new `IncomingMessage` and `OutgoingMessage` classes. These should make
  reading and writing data to the channel easier. (#3596)
- Updated the ExpertPyramid.demo example demonstration file (#3613)
- Updated project version for example environments to 2018.4.18f1. (#3618)
- Changed the Product Name in the example environments to remove spaces, so that
  the default build executable file doesn't contain spaces. (#3612)

## [0.14.1-preview] - 2020-02-25

### Bug Fixes

- Fixed an issue which caused self-play training sessions to consume a lot of
  memory. (#3451)
- Fixed an IndexError when using GAIL or behavioral cloning with demonstrations
  recorded with 0.14.0 or later (#3464)
- Updated the `gail_config.yaml` to work with per-Agent steps (#3475)
- Fixed demonstration recording of experiences when the Agent is done. (#3463)
- Fixed a bug with the rewards of multiple Agents in the gym interface (#3471,
  #3496)

## [0.14.0-preview] - 2020-02-13

### Major Changes

- A new self-play mechanism for training agents in adversarial scenarios was
  added (#3194)
- Tennis and Soccer environments were refactored to enable training with
  self-play (#3194, #3331)
- UnitySDK folder was split into a Unity Package (com.unity.ml-agents) and our
  examples were moved to the Project folder (#3267)
- Academy is now a singleton and is no longer abstract (#3210, #3184)
- In order to reduce the size of the API, several classes and methods were
  marked as internal or private. Some public fields on the Agent were trimmed
  (#3342, #3353, #3269)
- Decision Period and on-demand decision checkboxes were removed from the Agent.
  on-demand decision is now the default (#3243)
- Calling Done() on the Agent will reset it immediately and call the AgentReset
  virtual method (#3291, #3242)
- The "Reset on Done" setting in AgentParameters was removed; this is now always
  true. AgentOnDone virtual method on the Agent was removed (#3311, #3222)
- Trainer steps are now counted per-Agent, not per-environment as in previous
  versions. For instance, if you have 10 Agents in the scene, 20 environment
  steps now correspond to 200 steps as printed in the terminal and in
  Tensorboard (#3113)

### Minor Changes

- Barracuda was updated to 0.5.0-preview (#3329)
- --num-runs option was removed from mlagents-learn (#3155)
- Curriculum config files are now YAML formatted and all curricula for a
  training run are combined into a single file (#3186)
- ML-Agents components, such as BehaviorParameters and various Sensor
  implementations, now appear in the Components menu (#3231)
- Exceptions are now raised in Unity (in debug mode only) if NaN observations or
  rewards are passed (#3221)
- RayPerception MonoBehavior, which was previously deprecated, was removed
  (#3304)
- Uncompressed visual (i.e. 3d float arrays) observations are now supported.
  CameraSensorComponent and RenderTextureSensor now have an option to write
  uncompressed observations (#3148)
- Agent’s handling of observations during training was improved so that an extra
  copy of the observations is no longer maintained (#3229)
- Error message for missing trainer config files was improved to include the
  absolute path (#3230)
- Support for 2017.4 LTS was dropped (#3121, #3168)
- Some documentation improvements were made (#3296, #3292, #3295, #3281)

### Bug Fixes

- Numpy warning when stats don’t exist (#3251)
- A bug that caused RayPerceptionSensor to behave inconsistently with transforms
  that have non-1 scale was fixed (#3321)
- Some small bugfixes to tensorflow_to_barracuda.py were backported from the
  barracuda release (#3341)
- Base port in the jupyter notebook example was updated to use the same port
  that the editor uses (#3283)

## [0.13.0-preview] - 2020-01-24

### This is the first release of _Unity Package ML-Agents_.

_Short description of this release_<|MERGE_RESOLUTION|>--- conflicted
+++ resolved
@@ -6,6 +6,32 @@
 and this project adheres to
 [Semantic Versioning](http://semver.org/spec/v2.0.0.html).
 
+# Changelog
+
+All notable changes to this package will be documented in this file.
+
+The format is based on [Keep a Changelog](http://keepachangelog.com/en/1.0.0/)
+and this project adheres to
+[Semantic Versioning](http://semver.org/spec/v2.0.0.html).
+
+## [Unreleased]
+### Major Changes
+#### com.unity.ml-agents (C#)
+#### ml-agents / ml-agents-envs / gym-unity (Python)
+
+### Minor Changes
+#### com.unity.ml-agents / com.unity.ml-agents.extensions (C#)
+- Make com.unity.modules.unityanalytics an optional dependency. (#5109)
+#### ml-agents / ml-agents-envs / gym-unity (Python)
+
+### Bug Fixes
+#### com.unity.ml-agents / com.unity.ml-agents.extensions (C#)
+#### ml-agents / ml-agents-envs / gym-unity (Python)
+
+### Major Changes
+#### com.unity.ml-agents (C#)
+- Make com.unity.modules.unityanalytics an optional dependency. (#5109)
+
 ## [1.9.0-preview] - 2021-03-17
 ### Major Changes
 #### com.unity.ml-agents (C#)
@@ -19,10 +45,6 @@
 ### Minor Changes
 #### com.unity.ml-agents / com.unity.ml-agents.extensions (C#)
 - Updated com.unity.barracuda to 1.3.2-preview. (#5084)
-<<<<<<< HEAD
-=======
-- Make com.unity.modules.unityanalytics an optional dependency. (#5109)
->>>>>>> 52208e6d
 - Added 3D Ball to the `com.unity.ml-agents` samples. (#5077)
 #### ml-agents / ml-agents-envs / gym-unity (Python)
 - The `encoding_size` setting for RewardSignals has been deprecated. Please use `network_settings` instead. (#4982)
